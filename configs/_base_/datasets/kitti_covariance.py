--- conflicted
+++ resolved
@@ -27,10 +27,7 @@
         load_dim=4,
         use_dim=3,
         backend_args=None),
-<<<<<<< HEAD
-=======
     dict(type='PointSample', num_points=30000),
->>>>>>> b410da96
     dict(type='PackInputs',
         keys=['points'])
 
@@ -51,11 +48,7 @@
         backend_args=None))
 
 val_dataloader = dict(
-<<<<<<< HEAD
-    batch_size=8,
-=======
     batch_size=4,
->>>>>>> b410da96
     num_workers=1,
     persistent_workers=True,
     sampler=dict(type='DefaultSampler', shuffle=False),
@@ -75,12 +68,8 @@
 test_cfg = val_cfg
 val_evaluator = dict(type='Evaluator',
                      metrics=[dict(type='MeanAbsoluteError'), dict(type='RelativeDelta'), dict(type='KLDivergence')])
-<<<<<<< HEAD
 test_evaluator = val_evaluator
 
 
 
 
-=======
-test_evaluator = val_evaluator
->>>>>>> b410da96
