--- conflicted
+++ resolved
@@ -8,12 +8,7 @@
 grid_shape = [960, 720, 8]
 
 model = dict(
-<<<<<<< HEAD
-    init_cfg=dict(type='Pretrained',checkpoint='checkpoints/cylinder3d_8xb2-amp-laser-polar-mix-3x_semantickitti_20230425_144950-372cdf69.pth'),
-
-=======
     init_cfg=dict(type='Pretrained', checkpoint='checkpoints/cylinder3d_8xb2-amp-laser-polar-mix-3x_semantickitti_20230425_144950-372cdf69.pth'),
->>>>>>> b410da96
     data_preprocessor=dict(
         type='PointLocDataPreprocessor',
         voxel=True,
