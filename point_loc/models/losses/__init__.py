import torch.nn.functional
from point_loc.registry import MODELS
from mmdet.models import losses
import torch
import torch.nn as nn

class WelschLoss(torch.nn.Module):
    def __init__(self):
        super(WelschLoss, self).__init__()
    
    def forward(self, x, y):
        return 1 - torch.exp(-0.5 * torch.abs(x - y))
    

class GemanMcClureLoss(torch.nn.Module):
    def __init__(self):
        super(GemanMcClureLoss, self).__init__()
    
    def forward(self, x, y):
        diff = x - y
        return 2 * (diff ** 2) / (diff ** 2 + 4)
<<<<<<< HEAD
    


    
class KLDivergenceLoss(nn.Module):
    def __init__(self):
        super(KLDivergenceLoss, self).__init__()
        self.matrix_dim = 6

    def vector_to_symmetric_matrix(self, vec):
        batch_size = vec.size(0)
        symm_matrix = torch.zeros(batch_size, self.matrix_dim, self.matrix_dim, device=vec.device)
        indices = torch.triu_indices(self.matrix_dim, self.matrix_dim)
        symm_matrix[:, indices[0], indices[1]] = vec
        symm_matrix = symm_matrix + symm_matrix.transpose(-1, -2)
        symm_matrix[:, range(self.matrix_dim), range(self.matrix_dim)] *= 0.5
        return symm_matrix

    def forward(self, pred, gt):
        pred_cov = self.vector_to_symmetric_matrix(pred) + 1e-5
        gt_cov = self.vector_to_symmetric_matrix(gt)
        epsilon = 1e-6
        pred_cov.diagonal(dim1=-2, dim2=-1).add_(epsilon)
        gt_cov.diagonal(dim1=-2, dim2=-1).add_(epsilon)
        pred_inv = torch.inverse(pred_cov)
        gt_inv = torch.inverse(gt_cov)
        trace_term = torch.diagonal(torch.matmul(gt_inv, pred_cov), dim1=-2, dim2=-1).sum(-1)

        # The rest of the KL divergence calculation
        kl_div = 0.5 * (torch.log(torch.det(pred_cov) / torch.det(gt_cov)) - 
                        self.matrix_dim + 
                        trace_term + 
                        torch.matmul(torch.matmul((gt_inv - pred_inv), (pred_cov - gt_cov)).view(pred.size(0), -1), 
                                    torch.ones(self.matrix_dim**2, 1, device=pred.device)).squeeze())
        
        return kl_div.mean()
    
class Hardshrink(nn.Module):
    def __init__(self, lambd: float = 0.5) -> None:
        super(Hardshrink, self).__init__()
        self.lambd = lambd

    def forward(self, input, target):
        input = torch.abs(input - target)
        return torch.nn.functional.hardshrink(input, self.lambd)

    
MODELS.register_module(module=torch.nn.HuberLoss)
MODELS.register_module(module=Hardshrink)
=======

class HardShrink(torch.nn.Module):
    def __init__(self, beta=0.01):
        super(HardShrink, self).__init__()
        self.beta = beta
        
    def forward(self, target, pred):
        x = torch.abs(target - pred)
        return torch.nn.functional.hardshrink(x, self.beta)

MODELS.register_module(module=losses.CrossEntropyLoss)
>>>>>>> b410da96
MODELS.register_module(module=losses.MSELoss) 
MODELS.register_module(module=losses.L1Loss) 
MODELS.register_module(module=losses.SmoothL1Loss) 
MODELS.register_module(module=torch.nn.HuberLoss) 
MODELS.register_module(module=HardShrink) 

MODELS.register_module(module=WelschLoss)
MODELS.register_module(module=GemanMcClureLoss)
MODELS.register_module(module=KLDivergenceLoss)

<|MERGE_RESOLUTION|>--- conflicted
+++ resolved
@@ -19,57 +19,6 @@
     def forward(self, x, y):
         diff = x - y
         return 2 * (diff ** 2) / (diff ** 2 + 4)
-<<<<<<< HEAD
-    
-
-
-    
-class KLDivergenceLoss(nn.Module):
-    def __init__(self):
-        super(KLDivergenceLoss, self).__init__()
-        self.matrix_dim = 6
-
-    def vector_to_symmetric_matrix(self, vec):
-        batch_size = vec.size(0)
-        symm_matrix = torch.zeros(batch_size, self.matrix_dim, self.matrix_dim, device=vec.device)
-        indices = torch.triu_indices(self.matrix_dim, self.matrix_dim)
-        symm_matrix[:, indices[0], indices[1]] = vec
-        symm_matrix = symm_matrix + symm_matrix.transpose(-1, -2)
-        symm_matrix[:, range(self.matrix_dim), range(self.matrix_dim)] *= 0.5
-        return symm_matrix
-
-    def forward(self, pred, gt):
-        pred_cov = self.vector_to_symmetric_matrix(pred) + 1e-5
-        gt_cov = self.vector_to_symmetric_matrix(gt)
-        epsilon = 1e-6
-        pred_cov.diagonal(dim1=-2, dim2=-1).add_(epsilon)
-        gt_cov.diagonal(dim1=-2, dim2=-1).add_(epsilon)
-        pred_inv = torch.inverse(pred_cov)
-        gt_inv = torch.inverse(gt_cov)
-        trace_term = torch.diagonal(torch.matmul(gt_inv, pred_cov), dim1=-2, dim2=-1).sum(-1)
-
-        # The rest of the KL divergence calculation
-        kl_div = 0.5 * (torch.log(torch.det(pred_cov) / torch.det(gt_cov)) - 
-                        self.matrix_dim + 
-                        trace_term + 
-                        torch.matmul(torch.matmul((gt_inv - pred_inv), (pred_cov - gt_cov)).view(pred.size(0), -1), 
-                                    torch.ones(self.matrix_dim**2, 1, device=pred.device)).squeeze())
-        
-        return kl_div.mean()
-    
-class Hardshrink(nn.Module):
-    def __init__(self, lambd: float = 0.5) -> None:
-        super(Hardshrink, self).__init__()
-        self.lambd = lambd
-
-    def forward(self, input, target):
-        input = torch.abs(input - target)
-        return torch.nn.functional.hardshrink(input, self.lambd)
-
-    
-MODELS.register_module(module=torch.nn.HuberLoss)
-MODELS.register_module(module=Hardshrink)
-=======
 
 class HardShrink(torch.nn.Module):
     def __init__(self, beta=0.01):
@@ -81,7 +30,6 @@
         return torch.nn.functional.hardshrink(x, self.beta)
 
 MODELS.register_module(module=losses.CrossEntropyLoss)
->>>>>>> b410da96
 MODELS.register_module(module=losses.MSELoss) 
 MODELS.register_module(module=losses.L1Loss) 
 MODELS.register_module(module=losses.SmoothL1Loss) 
